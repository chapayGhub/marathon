--- conflicted
+++ resolved
@@ -84,11 +84,7 @@
         activeBatches.remove(device.serialNumber)
     }
 
-<<<<<<< HEAD
-    private suspend fun onReturnBatch(device: Device, batch: TestBatch) {
-=======
-    private fun onReturnBatch(device: DeviceInfo, batch: TestBatch) {
->>>>>>> f3916e30
+    private suspend fun onReturnBatch(device: DeviceInfo, batch: TestBatch) {
         logger.debug { "onReturnBatch ${device.serialNumber}" }
         returnTests(batch.tests)
         activeBatches.remove(device.serialNumber)
