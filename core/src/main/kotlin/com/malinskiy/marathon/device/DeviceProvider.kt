--- conflicted
+++ resolved
@@ -10,16 +10,10 @@
     }
 
     fun initialize(vendorConfiguration: VendorConfiguration)
-<<<<<<< HEAD
-    fun finish()
-    fun getDevices(): List<Device>
     fun subscribe() : Channel<DeviceEvent>
-    fun lockDevice(device: Device): Boolean
-    fun unlockDevice(device: Device): Boolean
-=======
     fun getDevices() : List<Device>
     fun lockDevice(device: Device) : Boolean
     fun unlockDevice(device: Device) : Boolean
     fun terminate()
->>>>>>> b8fc747f
+
 }