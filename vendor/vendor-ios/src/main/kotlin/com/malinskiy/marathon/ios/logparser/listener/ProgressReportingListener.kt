package com.malinskiy.marathon.ios.logparser.listener

import com.malinskiy.marathon.device.Device
import com.malinskiy.marathon.device.DevicePoolId
import com.malinskiy.marathon.device.toDeviceInfo
import com.malinskiy.marathon.execution.TestBatchResults
import com.malinskiy.marathon.execution.TestResult
import com.malinskiy.marathon.execution.TestStatus
import com.malinskiy.marathon.execution.progress.ProgressReporter
import com.malinskiy.marathon.test.Test
import com.malinskiy.marathon.test.TestBatch
import com.malinskiy.marathon.test.toSafeTestName
import kotlinx.coroutines.CompletableDeferred

class ProgressReportingListener(private val device: Device,
                                private val poolId: DevicePoolId,
                                private val testBatch: TestBatch,
                                private val deferredResults: CompletableDeferred<TestBatchResults>,
                                private val progressReporter: ProgressReporter,
                                private val testLogListener: TestLogListener): TestRunListener {

    private val success: MutableList<TestResult> = mutableListOf()
    private val failure: MutableList<TestResult> = mutableListOf()

    override fun batchFinished() {
        val received = (success + failure).map { it.test.toSafeTestName() }.toHashSet()

        val incompleteTests = testBatch.tests.filter {
            !received.contains(it.toSafeTestName())
        }

        deferredResults.complete(TestBatchResults(device, success, failure, incompleteTests))
    }

    override fun testFailed(test: Test, startTime: Long, endTime: Long) {
<<<<<<< HEAD
        progressReporter.testFailed(poolId, device, test)
=======
        progressTracker.testFailed(poolId, device.toDeviceInfo(), test)
>>>>>>> f3916e30
        failure.add(TestResult(test, device.toDeviceInfo(), TestStatus.FAILURE, startTime, endTime, testLogListener.getLastLog()))
    }

    override fun testPassed(test: Test, startTime: Long, endTime: Long) {
<<<<<<< HEAD
        progressReporter.testPassed(poolId, device, test)
=======
        progressTracker.testPassed(poolId, device.toDeviceInfo(), test)
>>>>>>> f3916e30
        success.add(TestResult(test, device.toDeviceInfo(), TestStatus.PASSED, startTime, endTime, testLogListener.getLastLog()))
    }

    override fun testStarted(test: Test) {
<<<<<<< HEAD
        progressReporter.testStarted(poolId, device, test)
=======
        progressTracker.testStarted(poolId, device.toDeviceInfo(), test)
>>>>>>> f3916e30
    }
}<|MERGE_RESOLUTION|>--- conflicted
+++ resolved
@@ -33,28 +33,16 @@
     }
 
     override fun testFailed(test: Test, startTime: Long, endTime: Long) {
-<<<<<<< HEAD
-        progressReporter.testFailed(poolId, device, test)
-=======
-        progressTracker.testFailed(poolId, device.toDeviceInfo(), test)
->>>>>>> f3916e30
+        progressReporter.testFailed(poolId, device.toDeviceInfo(), test)
         failure.add(TestResult(test, device.toDeviceInfo(), TestStatus.FAILURE, startTime, endTime, testLogListener.getLastLog()))
     }
 
     override fun testPassed(test: Test, startTime: Long, endTime: Long) {
-<<<<<<< HEAD
-        progressReporter.testPassed(poolId, device, test)
-=======
-        progressTracker.testPassed(poolId, device.toDeviceInfo(), test)
->>>>>>> f3916e30
+        progressReporter.testPassed(poolId, device.toDeviceInfo(), test)
         success.add(TestResult(test, device.toDeviceInfo(), TestStatus.PASSED, startTime, endTime, testLogListener.getLastLog()))
     }
 
     override fun testStarted(test: Test) {
-<<<<<<< HEAD
-        progressReporter.testStarted(poolId, device, test)
-=======
-        progressTracker.testStarted(poolId, device.toDeviceInfo(), test)
->>>>>>> f3916e30
+        progressReporter.testStarted(poolId, device.toDeviceInfo(), test)
     }
 }