plugins {
    `java-gradle-plugin`
    `kotlin-dsl`
}

gradlePlugin {
    (plugins) {
        "marathon-gradle-plugin" {
            id = "marathon"
            implementationClass = "com.malinskiy.marathon.MarathonPlugin"
        }
    }
}

<<<<<<< HEAD
val sourcesJar by tasks.creating(Jar::class) {
    classifier = "sources"
    from(java.sourceSets["main"].allSource)
}

val javadocJar by tasks.creating(Jar::class) {
    classifier = "javadoc"
    from(java.docsDir)
    dependsOn("javadoc")
}

publishing {
    publications {
        create("default", MavenPublication::class.java) {
            Deployment.customizePom(project, pom)
            from(components["java"])
            artifact(sourcesJar)
            artifact(javadocJar)
        }
    }
    repositories {
        maven {
            name = "Local"
            setUrl("$rootDir/build/repository")
        }
        maven {
            name = "OSSHR"
            credentials {
                username = Deployment.user
                password = Deployment.password
            }
            setUrl(Deployment.deployUrl)
        }
    }
}

//TODO: revert
//signing {
//    sign(publishing.publications.getByName("default"))
//}
=======
Deployment.initialize(project)
>>>>>>> 152c89a7

dependencies {
    implementation(gradleApi())
    implementation(Libraries.kotlinLogging)
    implementation(project(":core"))
    implementation(project(":vendor-android"))
    implementation(BuildPlugins.androidGradle)
}<|MERGE_RESOLUTION|>--- conflicted
+++ resolved
@@ -12,50 +12,7 @@
     }
 }
 
-<<<<<<< HEAD
-val sourcesJar by tasks.creating(Jar::class) {
-    classifier = "sources"
-    from(java.sourceSets["main"].allSource)
-}
-
-val javadocJar by tasks.creating(Jar::class) {
-    classifier = "javadoc"
-    from(java.docsDir)
-    dependsOn("javadoc")
-}
-
-publishing {
-    publications {
-        create("default", MavenPublication::class.java) {
-            Deployment.customizePom(project, pom)
-            from(components["java"])
-            artifact(sourcesJar)
-            artifact(javadocJar)
-        }
-    }
-    repositories {
-        maven {
-            name = "Local"
-            setUrl("$rootDir/build/repository")
-        }
-        maven {
-            name = "OSSHR"
-            credentials {
-                username = Deployment.user
-                password = Deployment.password
-            }
-            setUrl(Deployment.deployUrl)
-        }
-    }
-}
-
-//TODO: revert
-//signing {
-//    sign(publishing.publications.getByName("default"))
-//}
-=======
 Deployment.initialize(project)
->>>>>>> 152c89a7
 
 dependencies {
     implementation(gradleApi())
