--- conflicted
+++ resolved
@@ -46,12 +46,8 @@
         runner.setClassNames(tests)
         val fileManager = FileManager(configuration.outputDir)
         runner.run(CompositeTestRunListener(listOf(
-<<<<<<< HEAD
                 TestRunResultsListener(testBatch, device, deferred),
-=======
-                TestRunResultsListener(testBatch, device, retryChannel, devicePoolId),
                 ScreenRecorderTestRunListener(fileManager, devicePoolId, device),
->>>>>>> 78794a3a
                 DebugTestRunListener(device.ddmsDevice),
                 ProgressTestRunListener(device, devicePoolId, progressReporter),
                 AnalyticsListener(device, devicePoolId, analytics),
