--- conflicted
+++ resolved
@@ -1,13 +1,8 @@
 object Versions {
     val marathon = "0.2.1"
 
-<<<<<<< HEAD
     val kotlin = "1.2.60"
-    val coroutines = "0.21"
-=======
-    val kotlin = "1.2.51"
     val coroutines = "0.24.0"
->>>>>>> aaef2d23
 
     val ddmlib = "26.1.3"
     val dexTestParser = "1.1.0"
