--- conflicted
+++ resolved
@@ -1,9 +1,5 @@
 object Versions {
-<<<<<<< HEAD
-    val marathon = System.getenv("DEPLOY_VERSION_OVERRIDE") ?: "0.3.3"
-=======
     val marathon = System.getenv("DEPLOY_VERSION_OVERRIDE") ?: "0.3.4"
->>>>>>> f3916e30
 
     val kotlin = "1.3.10"
     val coroutines = "1.0.1"
