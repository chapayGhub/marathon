--- conflicted
+++ resolved
@@ -2,11 +2,7 @@
     id("com.android.application")
     id("kotlin-android")
     id("kotlin-android-extensions")
-<<<<<<< HEAD
-    id("marathon") version "0.3.3"
-=======
     id("marathon") version "0.3.4"
->>>>>>> f3916e30
 }
 
 android {
