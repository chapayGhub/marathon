--- conflicted
+++ resolved
@@ -24,57 +24,39 @@
 import com.malinskiy.marathon.ios.xctestrun.Xctestrun
 import com.malinskiy.marathon.log.MarathonLogging
 import com.malinskiy.marathon.test.TestBatch
-<<<<<<< HEAD
-import kotlinx.coroutines.experimental.CompletableDeferred
-import kotlinx.coroutines.experimental.newFixedThreadPoolContext
-import kotlinx.coroutines.experimental.withContext
-import kotlinx.coroutines.experimental.launch
+import com.malinskiy.marathon.time.SystemTimer
 import net.schmizz.sshj.transport.TransportException
+import net.schmizz.sshj.connection.ConnectionException
 import java.io.File
+import java.io.IOException
+import java.util.concurrent.TimeUnit
 import java.util.concurrent.TimeoutException
 
-import kotlin.coroutines.experimental.AbstractCoroutineContextElement
-import kotlin.coroutines.experimental.CoroutineContext
-=======
-import com.malinskiy.marathon.time.SystemTimer
+import kotlinx.coroutines.withContext
+import kotlin.coroutines.AbstractCoroutineContextElement
+
 import kotlinx.coroutines.CompletableDeferred
 import kotlinx.coroutines.CoroutineScope
 import kotlinx.coroutines.launch
 import kotlinx.coroutines.newFixedThreadPoolContext
-import net.schmizz.sshj.connection.ConnectionException
-import net.schmizz.sshj.transport.TransportException
-import java.io.File
-import java.io.IOException
-import java.util.concurrent.TimeUnit
 import kotlin.coroutines.CoroutineContext
->>>>>>> baca6722
 
 private const val HOSTNAME = "localhost"
 
-class IOSDevice(val udid: String,
+class IOSDevice(private val deviceContext: CoroutineContext,
+                val udid: String,
                 val hostCommandExecutor: CommandExecutor,
-<<<<<<< HEAD
-                val gson: Gson) : Device {
-
+                val gson: Gson) : Device, CoroutineScope {
 
     val logger = MarathonLogging.logger(IOSDevice::class.java.name)
-=======
-                val gson: Gson) : Device, CoroutineScope {
-    val logger = MarathonLogging.logger("${javaClass.simpleName}($udid)")
->>>>>>> baca6722
     val simctl = Simctl()
 
     val name: String?
     private val runtime: String?
     private val deviceType: String?
 
-<<<<<<< HEAD
-    private val deviceContext: CoroutineContext = newFixedThreadPoolContext(1, udid)
-=======
-    private val deviceContext = newFixedThreadPoolContext(1, udid)
     override val coroutineContext: CoroutineContext
         get() = deviceContext
->>>>>>> baca6722
 
     init {
         val device = simctl.list(this, gson).find { it.udid == udid }
@@ -105,17 +87,12 @@
                                  testBatch: TestBatch,
                                  deferred: CompletableDeferred<TestBatchResults>,
                                  progressReporter: ProgressReporter) {
-
-<<<<<<< HEAD
         if (!healthy) {
             logger.error("Device $udid is unhealthy")
             throw TestBatchExecutionException("Device $udid is unhealthy")
         }
 
-        launch(deviceContext) {
-=======
         launch {
->>>>>>> baca6722
             val iosConfiguration = configuration.vendorConfiguration as IOSConfiguration
             val fileManager = FileManager(configuration.outputDir)
 
