package com.malinskiy.marathon.cli.args

import com.xenomachina.argparser.ArgParser
import com.xenomachina.argparser.default
import java.io.File

class MarathonCliConfiguration(parser: ArgParser) {
    val marathonfile: File by parser
            .storing("--marathonfile", "-m", help = "marathonfile file path") { File(this) }
            .default(File("Marathonfile"))
<<<<<<< HEAD
    val shorterOutput: Boolean by parser
            .flagging("--shorter-output", help = "Logs will omit timestamps. Useful when running under CI control.")
=======
    val androidSdkDir: File? by parser
            .storing("--android-sdk", help = "Android sdk location") { File(this) }
            .default<File?>(null)
    val analyticsTracking: Boolean by parser
            .storing("--analyticsTracking", help = "Enable anonymous analytics tracking") { this.toBoolean() }
            .default<Boolean>(false)
>>>>>>> 2b66df9e
}<|MERGE_RESOLUTION|>--- conflicted
+++ resolved
@@ -8,15 +8,9 @@
     val marathonfile: File by parser
             .storing("--marathonfile", "-m", help = "marathonfile file path") { File(this) }
             .default(File("Marathonfile"))
-<<<<<<< HEAD
-    val shorterOutput: Boolean by parser
-            .flagging("--shorter-output", help = "Logs will omit timestamps. Useful when running under CI control.")
-=======
-    val androidSdkDir: File? by parser
-            .storing("--android-sdk", help = "Android sdk location") { File(this) }
-            .default<File?>(null)
     val analyticsTracking: Boolean by parser
             .storing("--analyticsTracking", help = "Enable anonymous analytics tracking") { this.toBoolean() }
             .default<Boolean>(false)
->>>>>>> 2b66df9e
+    val shorterOutput: Boolean by parser
+            .flagging("--compact-output", help = "Logs will omit timestamps. Useful when running under CI control.")
 }